--- conflicted
+++ resolved
@@ -112,7 +112,6 @@
 		finality_provider,
 	} = grandpa;
 
-<<<<<<< HEAD
 	io.extend_with(
 		SystemApi::to_delegate(FullSystem::new(client.clone(), pool, deny_unsafe))
 	);
@@ -129,23 +128,6 @@
 			)
 		)
 	);
-=======
-	io.extend_with(SystemApi::to_delegate(FullSystem::new(
-		client.clone(),
-		pool,
-		deny_unsafe,
-	)));
-	io.extend_with(TransactionPaymentApi::to_delegate(TransactionPayment::new(
-		client.clone(),
-	)));
-	io.extend_with(GrandpaApi::to_delegate(GrandpaRpcHandler::new(
-		shared_authority_set.clone(),
-		shared_voter_state,
-		justification_stream,
-		subscription_executor,
-		finality_provider,
-	)));
->>>>>>> 8af4c9f9
 	io
 }
 
